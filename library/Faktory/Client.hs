module Faktory.Client
  ( -- * Client operations
    Client (..)
  , newClient
  , closeClient

    -- * High-level Client API
  , command_
  , commandOK
  , commandJSON
  , commandByteString
  ) where

import Faktory.Prelude

import Control.Concurrent.MVar
import Crypto.Hash (Digest, SHA256 (..), hashWith)
import Data.Aeson
import Data.Bitraversable (bimapM)
import Data.ByteArray (ByteArrayAccess)
import Data.ByteString.Lazy (ByteString, fromStrict)
import qualified Data.ByteString.Lazy.Char8 as BSL8
import qualified Data.Text as T
import qualified Data.Text.Encoding as T
import Faktory.Connection (connect)
import Faktory.Protocol
import Faktory.Settings
import GHC.Stack
import Network.Connection
import Network.Socket (HostName)
import Network.HostName (getHostName)
import System.Posix.Process (getProcessID)

data Client = Client
  { clientConnection :: MVar Connection
  , clientSettings :: Settings
  }

-- | <https://github.com/contribsys/faktory/wiki/Worker-Lifecycle#initial-handshake>
data HiPayload = HiPayload
  { hiVersion :: Int
  , hiNonce :: Maybe Text
  , hiIterations :: Maybe Int
  }

instance FromJSON HiPayload where
  parseJSON = withObject "HiPayload" $
    \o -> HiPayload <$> o .: "v" <*> o .:? "s" <*> o .:? "i"

data HelloPayload = HelloPayload
  { helloWorkerId :: Maybe WorkerId
  , helloHostname :: HostName
  , helloProcessId :: Integer -- TODO: Orphan ToJSON ProcessID
  , helloLabels :: [Text]
  , helloVersion :: Int
  , helloPasswordHash :: Maybe Text
  }

instance ToJSON HelloPayload where
  toJSON HelloPayload {..} =
    object
      [ "wid" .= helloWorkerId
      , "hostname" .= helloHostname
      , "pid" .= helloProcessId
      , "labels" .= helloLabels
      , "v" .= helloVersion
      , "pwdhash" .= helloPasswordHash
      ]
  toEncoding HelloPayload {..} =
    pairs $
      mconcat
        [ "wid" .= helloWorkerId
        , "hostname" .= helloHostname
        , "pid" .= helloProcessId
        , "labels" .= helloLabels
        , "v" .= helloVersion
        , "pwdhash" .= helloPasswordHash
        ]

-- | Open a new @'Client'@ connection with the given @'Settings'@
newClient :: HasCallStack => Settings -> Maybe WorkerId -> IO Client
newClient settings@Settings {..} mWorkerId =
  bracketOnError (connect settingsConnection) connectionClose $ \conn -> do
    client <- Client <$> newMVar conn <*> pure settings

    greeting <-
      fromJustThrows "Unexpected end of HI message"
        =<< fromRightThrows
        =<< recvUnsafe settings conn
    stripped <-
      fromJustThrows ("Missing HI prefix: " <> show greeting) $
        BSL8.stripPrefix "HI" greeting
    HiPayload {..} <-
      fromJustThrows ("Failed to parse HI payload: " <> show stripped) $
        decode stripped

    when (hiVersion > expectedProtocolVersion) $
      settingsLogError $
        concat
          [ "Server's protocol version "
          , show hiVersion
          , " higher than client's expected protocol version "
          , show expectedProtocolVersion
          ]

    let
      mPassword = connectionInfoPassword settingsConnection
      mHashedPassword = hashPassword <$> hiNonce <*> hiIterations <*> mPassword

    hostname <- getHostName
    helloPayload <-
<<<<<<< HEAD
      HelloPayload mWorkerId hostname
      <$> (toInteger <$> getProcessID)
      <*> pure ["haskell"]
      <*> pure expectedProtocolVersion
      <*> pure mHashedPassword

    commandOK client "HELLO" [encode helloPayload]
    pure client
  where fromJustThrows message = maybe (throwFaktoryException message) pure
=======
      HelloPayload mWorkerId (show . fst $ connectionID conn)
        <$> (toInteger <$> getProcessID)
        <*> pure ["haskell"]
        <*> pure expectedProtocolVersion
        <*> pure mHashedPassword

    commandOK client "HELLO" [encode helloPayload]
    pure client
 where
  fromJustThrows message = maybe (throwString message) pure
>>>>>>> 2e67ec2f

-- | Close a @'Client'@
closeClient :: Client -> IO ()
closeClient Client {..} = withMVar clientConnection $ \conn -> do
  sendUnsafe clientSettings conn "END" []
  connectionClose conn

-- | Send a command, read and discard the response
command_ :: Client -> ByteString -> [ByteString] -> IO ()
command_ client cmd args = do
  response <- commandByteString client cmd args
  void $ fromRightThrows response

-- | Send a command, assert the response is @OK@
commandOK :: HasCallStack => Client -> ByteString -> [ByteString] -> IO ()
commandOK client cmd args = do
  response <- commandByteString client cmd args
<<<<<<< HEAD
  unless (response == Right (Just "OK"))
    $ throwFaktoryException
    $ "Server not OK. Reply was: "
    <> show response
=======
  unless (response == Right (Just "OK")) $
    throwString $
      "Server not OK. Reply was: "
        <> show response
>>>>>>> 2e67ec2f

-- | Send a command, parse the response as JSON
commandJSON
  :: FromJSON a
  => Client
  -> ByteString
  -> [ByteString]
  -> IO (Either String (Maybe a))
commandJSON client cmd args = do
  emByteString <- commandByteString client cmd args
  either (pure . Left) (pure . traverse eitherDecode) emByteString

commandByteString
  :: Client
  -> ByteString
  -> [ByteString]
  -> IO (Either String (Maybe ByteString))
commandByteString Client {..} cmd args = withMVar clientConnection $ \conn ->
  do
    sendUnsafe clientSettings conn cmd args
    recvUnsafe clientSettings conn

-- | Send a command to the Server socket
--
-- Do not use outside of @'withMVar'@, this is not threadsafe.
sendUnsafe :: Settings -> Connection -> ByteString -> [ByteString] -> IO ()
sendUnsafe Settings {..} conn cmd args = do
  let bs = BSL8.unwords (cmd : args)
  settingsLogDebug $ "> " <> show bs
  void . connectionPut conn . BSL8.toStrict $ bs <> "\n"

-- | Receive data from the Server socket
--
-- Do not use outside of @'withMVar'@, this is not threadsafe.
recvUnsafe :: Settings -> Connection -> IO (Either String (Maybe ByteString))
recvUnsafe Settings {..} conn = do
  emByteString <- readReply $ connectionGet conn 4096
  settingsLogDebug $ "< " <> show emByteString
  bimapM pure (pure . fmap fromStrict) emByteString

-- | Iteratively apply a function @n@ times
--
-- This is like @iterate f s !! n@ but strict in @s@
times :: Int -> (s -> s) -> s -> s
times n f !s
  | n <= 0 = s
  | otherwise = times (n - 1) f (f s)

-- | Hash password using provided @nonce@ for @n@ iterations
hashPassword :: Text -> Int -> String -> Text
hashPassword nonce n password =
  T.pack
    . show
    . times (n - 1) hash
    . hash
    . T.encodeUtf8
    $ T.pack password
      <> nonce
 where
  -- Note that we use hash at two different types above.
  --
  -- 1. hash :: ByteString    -> Digest SHA256
  -- 2. hash :: Digest SHA256 -> Digest SHA256
  hash :: ByteArrayAccess b => b -> Digest SHA256
  hash = hashWith SHA256

-- | Protocol version the client expects
expectedProtocolVersion :: Int
expectedProtocolVersion = 2<|MERGE_RESOLUTION|>--- conflicted
+++ resolved
@@ -109,7 +109,6 @@
 
     hostname <- getHostName
     helloPayload <-
-<<<<<<< HEAD
       HelloPayload mWorkerId hostname
       <$> (toInteger <$> getProcessID)
       <*> pure ["haskell"]
@@ -119,18 +118,6 @@
     commandOK client "HELLO" [encode helloPayload]
     pure client
   where fromJustThrows message = maybe (throwFaktoryException message) pure
-=======
-      HelloPayload mWorkerId (show . fst $ connectionID conn)
-        <$> (toInteger <$> getProcessID)
-        <*> pure ["haskell"]
-        <*> pure expectedProtocolVersion
-        <*> pure mHashedPassword
-
-    commandOK client "HELLO" [encode helloPayload]
-    pure client
- where
-  fromJustThrows message = maybe (throwString message) pure
->>>>>>> 2e67ec2f
 
 -- | Close a @'Client'@
 closeClient :: Client -> IO ()
@@ -148,17 +135,10 @@
 commandOK :: HasCallStack => Client -> ByteString -> [ByteString] -> IO ()
 commandOK client cmd args = do
   response <- commandByteString client cmd args
-<<<<<<< HEAD
   unless (response == Right (Just "OK"))
     $ throwFaktoryException
     $ "Server not OK. Reply was: "
     <> show response
-=======
-  unless (response == Right (Just "OK")) $
-    throwString $
-      "Server not OK. Reply was: "
-        <> show response
->>>>>>> 2e67ec2f
 
 -- | Send a command, parse the response as JSON
 commandJSON

-- | High-level interface for a Worker
--
-- Runs forever, @FETCH@-ing Jobs from the given Queue and handing each to your
-- processing function.
<<<<<<< HEAD
--
module Faktory.Worker (
  WorkerHalt (..),
  Worker (tid),
  jobArg,
  quietWorker,
  runWorker,
  runWorkerEnv,
  startWorker,
  waitUntilDone,
  workerId,
) where
=======
module Faktory.Worker
  ( WorkerHalt (..)
  , runWorker
  , runWorkerEnv
  , jobArg
  )
where
>>>>>>> 2e67ec2f

import Faktory.Prelude
import Control.Concurrent (MVar, ThreadId, forkFinally, killThread, newEmptyMVar, putMVar, takeMVar)
import Control.Monad.Reader (MonadIO (liftIO), MonadReader (ask), ReaderT (runReaderT))
import Data.Aeson
import Data.Aeson.Casing
import Data.Aeson.Types (parseEither)
import qualified Data.Text as T
import Faktory.Client
import Faktory.Job (Job, JobId, jobArg, jobJid, jobReserveForMicroseconds)
import Faktory.Settings
import GHC.Conc (TVar, atomically, newTVarIO, readTVarIO, writeTVar)
import GHC.Generics
import GHC.Stack
import System.Timeout (timeout)

-- | Configuration information for a faktory worker.
data WorkerConfig = WorkerConfig
  { client :: Client
  , settings :: Settings
  , wid :: WorkerId
  , workerSettings :: WorkerSettings
  }

-- | State information for a faktory worker.
data Worker = Worker
  { config :: WorkerConfig
  , isQuieted :: TVar Bool
  , isDone :: MVar (Maybe SomeException)
  , tid :: ThreadId
  }

-- | If processing functions @'throw'@ this, @'runWorker'@ will exit
data WorkerHalt = WorkerHalt
  deriving stock (Eq, Show)
  deriving anyclass (Exception)

newtype BeatPayload = BeatPayload
  { _bpWid :: WorkerId
  }
  deriving stock (Generic)

instance ToJSON BeatPayload where
  toJSON = genericToJSON $ aesonPrefix snakeCase
  toEncoding = genericToEncoding $ aesonPrefix snakeCase

newtype AckPayload = AckPayload
  { _apJid :: JobId
  }
  deriving stock (Generic)

instance ToJSON AckPayload where
  toJSON = genericToJSON $ aesonPrefix snakeCase
  toEncoding = genericToEncoding $ aesonPrefix snakeCase

newtype WorkerM a = WorkerM
  { runWorkerM :: ReaderT WorkerConfig IO a
  }
  deriving newtype (Functor, Applicative, Monad, MonadReader WorkerConfig, MonadIO, MonadThrow, MonadCatch, MonadMask)

data FailPayload = FailPayload
  { _fpMessage :: Text
  , _fpErrtype :: String
  , _fpJid :: JobId
  , _fpBacktrace :: [String]
  }
  deriving stock (Generic)

instance ToJSON FailPayload where
  toJSON = genericToJSON $ aesonPrefix snakeCase
  toEncoding = genericToEncoding $ aesonPrefix snakeCase

untilM_ :: Monad m => m Bool -> m a -> m ()
untilM_ predicate action = do
  result <- predicate
  unless
    result
    ( do
        void action
        untilM_ predicate action
    )

-- | Forks a new faktory worker and continuously polls the faktory server for
-- jobs which are passed to @'handler'@. The client is closed when the forked
-- thread ends.
startWorker
  :: (HasCallStack, FromJSON args)
  => Settings
  -> WorkerSettings
  -> (Job args -> IO ())
  -> IO Worker
startWorker settings workerSettings handler = do
  wid <- maybe randomWorkerId pure $ settingsId workerSettings
  isQuieted <- newTVarIO False
  client <- newClient settings $ Just wid
  isDone <- newEmptyMVar
  let config = WorkerConfig{client, settings, wid, workerSettings}
  tid <-
    forkFinally
      ( do
          beatThreadId <- forkIOWithThrowToParent $ forever $ heartBeat config
          finally
            ( flip runReaderT config . runWorkerM $
                catch
                  (untilM_ (liftIO $ readTVarIO isQuieted) (processorLoop handler))
                  (\(_ex :: WorkerHalt) -> pure ())
            )
            (killThread beatThreadId)
      )
      (workerCleanup client isDone)
  pure Worker{tid, config, isDone, isQuieted}
  where
    workerCleanup client isDone e =
      ( do
        closeClient client
        case e of
          Left err ->
            case fromException err of
              Just (_ :: WorkerHalt) -> pure ()
              Nothing -> putMVar isDone (Just err)
          Right () -> pure ()
        putMVar isDone Nothing
      )
        `catchAny` \cleanupEx -> do
          settingsLogError settings $ "Exception during worker cleanup: " <> displayException cleanupEx
          putMVar isDone (Just cleanupEx)

-- | Creates a new faktory worker, continuously polls the faktory server for
--- jobs which are passed to @'handler'@.
runWorker
  :: (HasCallStack, FromJSON args)
  => Settings
  -> WorkerSettings
  -> (Job args -> IO ())
  -> IO ()
runWorker settings workerSettings handler = do
  worker <- startWorker settings workerSettings handler
  void $ waitUntilDone worker

runWorkerEnv :: FromJSON args => (Job args -> IO ()) -> IO ()
runWorkerEnv f = do
  settings <- envSettings
  workerSettings <- envWorkerSettings
  runWorker settings workerSettings f

-- | Blocks until the worker thread has completed.
waitUntilDone :: Worker -> IO (Maybe SomeException)
waitUntilDone Worker{isDone} = takeMVar isDone

-- | Quiet's a worker so that it no longer polls for jobs.
quietWorker :: Worker -> IO ()
quietWorker Worker{isQuieted} = do
  atomically $ writeTVar isQuieted True

processorLoop
  :: (HasCallStack, FromJSON arg)
  => (Job arg -> IO ())
  -> WorkerM ()
processorLoop f = do
  WorkerConfig{settings, workerSettings} <- ask
  let
    namespace = connectionInfoNamespace $ settingsConnection settings
<<<<<<< HEAD
    processAndAck job = do
      mResult <- liftIO $ timeout (jobReserveForMicroseconds job) $ f job
=======
    processAndAck job' = do
      job <- decodeJob job'
      mResult <- timeout (jobReserveForMicroseconds job) $ f job
>>>>>>> 2e67ec2f
      case mResult of
        Nothing -> liftIO $ settingsLogError settings "Job reservation period expired."
        Just () -> ackJob job

<<<<<<< HEAD
  emJob <- fetchJob $ namespaceQueue namespace $ settingsQueue
    workerSettings
=======
  emJob <-
    fetchJob client $
      namespaceQueue namespace $
        settingsQueue
          workerSettings
>>>>>>> 2e67ec2f

  case emJob of
    Left err -> liftIO $ settingsLogError settings $ "Invalid Job: " <> err
    Right Nothing -> liftIO $ threadDelaySeconds $ settingsIdleDelay workerSettings
    Right (Just job) ->
      processAndAck job
<<<<<<< HEAD
      `withException` (\(ex :: SomeException) ->
        case fromException ex of
          Just (e :: WorkerHalt) -> throw e
          Nothing -> failJob job $ T.pack $ show ex
      )
=======
        `catches` [ Handler $ \(ex :: WorkerHalt) -> throw ex
                  , Handler $ \(ex :: SomeException) -> do
                      settingsOnFailed workerSettings ex
                      failJob client job $ T.pack $ show ex
                  ]
>>>>>>> 2e67ec2f

decodeJob :: (HasCallStack, FromJSON arg) => Job Value -> IO (Job arg)
decodeJob = either throwString pure . traverse (parseEither parseJSON)

-- | <https://github.com/contribsys/faktory/wiki/Worker-Lifecycle#heartbeat>
heartBeat :: WorkerConfig -> IO ()
heartBeat WorkerConfig{client, wid} = do
  threadDelaySeconds 25
  command_ client "BEAT" [encode $ BeatPayload wid]

<<<<<<< HEAD
fetchJob
  :: FromJSON args => Queue -> WorkerM (Either String (Maybe (Job args)))
fetchJob queue = do
  WorkerConfig{client} <- ask
  liftIO $ commandJSON client "FETCH" [queueArg queue]

ackJob :: HasCallStack => Job args -> WorkerM ()
ackJob job = do
  WorkerConfig{client} <- ask
  liftIO $ commandOK client "ACK" [encode $ AckPayload $ jobJid job]

failJob :: HasCallStack => Job args -> Text -> WorkerM ()
failJob job message = do
  WorkerConfig{client} <- ask
  liftIO $ commandOK client "FAIL" [encode $ FailPayload message "" (jobJid job) []]

workerId :: Worker -> WorkerId
workerId Worker{config = WorkerConfig{wid}} = wid
=======
fetchJob :: Client -> Queue -> IO (Either String (Maybe (Job Value)))
fetchJob client queue = commandJSON client "FETCH" [queueArg queue]

ackJob :: HasCallStack => Client -> Job args -> IO ()
ackJob client job = commandOK client "ACK" [encode $ AckPayload $ jobJid job]

failJob :: HasCallStack => Client -> Job args -> Text -> IO ()
failJob client job message =
  commandOK client "FAIL" [encode $ FailPayload message "" (jobJid job) []]
>>>>>>> 2e67ec2f
<|MERGE_RESOLUTION|>--- conflicted
+++ resolved
@@ -2,7 +2,6 @@
 --
 -- Runs forever, @FETCH@-ing Jobs from the given Queue and handing each to your
 -- processing function.
-<<<<<<< HEAD
 --
 module Faktory.Worker (
   WorkerHalt (..),
@@ -15,15 +14,6 @@
   waitUntilDone,
   workerId,
 ) where
-=======
-module Faktory.Worker
-  ( WorkerHalt (..)
-  , runWorker
-  , runWorkerEnv
-  , jobArg
-  )
-where
->>>>>>> 2e67ec2f
 
 import Faktory.Prelude
 import Control.Concurrent (MVar, ThreadId, forkFinally, killThread, newEmptyMVar, putMVar, takeMVar)
@@ -183,50 +173,36 @@
   => (Job arg -> IO ())
   -> WorkerM ()
 processorLoop f = do
-  WorkerConfig{settings, workerSettings} <- ask
+  WorkerConfig{client, settings, workerSettings} <- ask
   let
     namespace = connectionInfoNamespace $ settingsConnection settings
-<<<<<<< HEAD
-    processAndAck job = do
-      mResult <- liftIO $ timeout (jobReserveForMicroseconds job) $ f job
-=======
-    processAndAck job' = do
+    processAndAck job' = liftIO $ do
       job <- decodeJob job'
       mResult <- timeout (jobReserveForMicroseconds job) $ f job
->>>>>>> 2e67ec2f
       case mResult of
-        Nothing -> liftIO $ settingsLogError settings "Job reservation period expired."
-        Just () -> ackJob job
-
-<<<<<<< HEAD
-  emJob <- fetchJob $ namespaceQueue namespace $ settingsQueue
-    workerSettings
-=======
+                 Nothing -> settingsLogError settings "Job reservation period expired."
+                 Just () -> ackJob client job
+
+  -- client is inside WorkerConfig I think
   emJob <-
-    fetchJob client $
-      namespaceQueue namespace $
-        settingsQueue
-          workerSettings
->>>>>>> 2e67ec2f
-
-  case emJob of
-    Left err -> liftIO $ settingsLogError settings $ "Invalid Job: " <> err
+    liftIO $
+      fetchJob client $
+        namespaceQueue namespace $
+          settingsQueue
+            workerSettings
+
+  liftIO $ case emJob of
+    Left err -> settingsLogError settings $ "Invalid Job: " <> err
     Right Nothing -> liftIO $ threadDelaySeconds $ settingsIdleDelay workerSettings
-    Right (Just job) ->
+    Right (Just job) -> liftIO $
       processAndAck job
-<<<<<<< HEAD
       `withException` (\(ex :: SomeException) ->
         case fromException ex of
           Just (e :: WorkerHalt) -> throw e
-          Nothing -> failJob job $ T.pack $ show ex
+          Nothing -> do
+            settingsOnFailed workerSettings ex
+            failJob client job $ T.pack $ show ex
       )
-=======
-        `catches` [ Handler $ \(ex :: WorkerHalt) -> throw ex
-                  , Handler $ \(ex :: SomeException) -> do
-                      settingsOnFailed workerSettings ex
-                      failJob client job $ T.pack $ show ex
-                  ]
->>>>>>> 2e67ec2f
 
 decodeJob :: (HasCallStack, FromJSON arg) => Job Value -> IO (Job arg)
 decodeJob = either throwString pure . traverse (parseEither parseJSON)
@@ -237,26 +213,6 @@
   threadDelaySeconds 25
   command_ client "BEAT" [encode $ BeatPayload wid]
 
-<<<<<<< HEAD
-fetchJob
-  :: FromJSON args => Queue -> WorkerM (Either String (Maybe (Job args)))
-fetchJob queue = do
-  WorkerConfig{client} <- ask
-  liftIO $ commandJSON client "FETCH" [queueArg queue]
-
-ackJob :: HasCallStack => Job args -> WorkerM ()
-ackJob job = do
-  WorkerConfig{client} <- ask
-  liftIO $ commandOK client "ACK" [encode $ AckPayload $ jobJid job]
-
-failJob :: HasCallStack => Job args -> Text -> WorkerM ()
-failJob job message = do
-  WorkerConfig{client} <- ask
-  liftIO $ commandOK client "FAIL" [encode $ FailPayload message "" (jobJid job) []]
-
-workerId :: Worker -> WorkerId
-workerId Worker{config = WorkerConfig{wid}} = wid
-=======
 fetchJob :: Client -> Queue -> IO (Either String (Maybe (Job Value)))
 fetchJob client queue = commandJSON client "FETCH" [queueArg queue]
 
@@ -264,6 +220,7 @@
 ackJob client job = commandOK client "ACK" [encode $ AckPayload $ jobJid job]
 
 failJob :: HasCallStack => Client -> Job args -> Text -> IO ()
-failJob client job message =
-  commandOK client "FAIL" [encode $ FailPayload message "" (jobJid job) []]
->>>>>>> 2e67ec2f
+failJob client job message = commandOK client "FAIL" [encode $ FailPayload message "" (jobJid job) []]
+
+workerId :: Worker -> WorkerId
+workerId Worker{config = WorkerConfig{wid}} = wid